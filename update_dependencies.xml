<project name="Update Dependencies" default="update">
<<<<<<< HEAD
    <property name="ideaVersion" value="141.1531.2"/>
=======
    <property name="ideaVersion" value="142.3230.1"/>
>>>>>>> 973fa21f

    <property name="kotlin.bootstrap.locator" value="buildType:bt345,tag:bootstrap,status:SUCCESS"/>
    <property name="kotlin.bootstrap.locator.force" value="false"/>

    <property name="markdown.locator" value="buildType:IntelliJMarkdownParser_Build,status:SUCCESS"/>

    <property name="bootstrap.build.no.tests" value="false"/>

    <condition property="os.tag" value="win.zip">
        <os family="windows"/>
    </condition>

    <condition property="os.tag" value="mac.zip">
        <os family="mac"/>
    </condition>

    <condition property="os.tag" value="tar.gz">
        <and>
            <os family="unix"/>
            <not>
                <os family="mac"/>
            </not>
        </and>
    </condition>

    <condition property="kotlinc.executable.path" value="kotlinc.bat" else="kotlinc">
        <os family="windows"/>
    </condition>

    <property name="idea.dir" value="ideaSDK"/>
    <property name="idea.sdk.fetch.needed" value="true"/>

    <property name="dependencies.info.file" value="dependencies/dependencies.properties"/>

    <property file="${dependencies.info.file}" prefix="dependencies.info.prev"/>

    <target name="update" depends="fetch-third-party,fetch-annotations" description="Update dependencies">
        <execute_update_with_idea_maven_artifacts
            base.url="https://www.jetbrains.com/intellij-repository/releases/com/jetbrains/intellij/idea"
            idea.maven.version="${ideaVersion}"/>
    </target>

    <!-- deprecated -->
    <target name="jb_update" depends="fetch-third-party,fetch-annotations">
        <execute_update_with_idea_maven_artifacts
            base.url="https://www.jetbrains.com/intellij-repository/releases/com/jetbrains/intellij/idea"
            idea.maven.version="${ideaVersion}"/>
    </target>

    <target name="jb_update_continuous_141" depends="fetch-third-party,fetch-annotations">
        <execute_update_with_idea_maven_artifacts
            base.url="https://www.jetbrains.com/intellij-repository/snapshots/com/jetbrains/intellij/idea"
            idea.maven.version="141-SNAPSHOT"/>
    </target>

    <target name="jb_update_continuous_142" depends="fetch-third-party,fetch-annotations">
        <execute_update_with_idea_maven_artifacts
            base.url="https://www.jetbrains.com/intellij-repository/snapshots/com/jetbrains/intellij/idea"
            idea.maven.version="142-SNAPSHOT"/>
    </target>

    <!-- deprecated -->
    <target name="update_old" depends="fetch-third-party,fetch-annotations">
        <execute_update_with_id_resolve
            teamcity.server.url="https://teamcity.jetbrains.com"
            build.locator.request="buildType:bt410,status:SUCCESS,branch:idea/${ideaVersion}"/>
    </target>

    <!-- deprecated -->
    <target name="jb_update_old" depends="fetch-third-party,fetch-annotations">
        <execute_update_with_id_resolve
            teamcity.server.url="http://buildserver.labs.intellij.net"
            build.locator.request="buildType:bt3498,status:SUCCESS,branch:/idea/${ideaVersion}"/>
    </target>

    <!-- deprecated -->
    <target name="jb_update_continuous_139_old" depends="fetch-third-party,fetch-annotations">
        <execute_update_with_id_resolve
            teamcity.server.url="http://buildserver.labs.intellij.net"
            build.locator.request="buildType:ijplatform_IjPlatformMaster_IdeaTrunk_CommunityDist,status:SUCCESS"/>
    </target>

    <!-- deprecated -->
    <target name="jb_update_continuous_141_old" depends="fetch-third-party,fetch-annotations">
        <execute_update_with_id_resolve
            teamcity.server.url="http://buildserver.labs.intellij.net"
            build.locator.request="buildType:ijplatform_IjPlatform141_IdeaTrunk_CommunityDist,status:SUCCESS"/>
    </target>

    <!-- deprecated -->
    <target name="jb_update_continuous_142_old" depends="fetch-third-party,fetch-annotations">
        <execute_update_with_id_resolve
            teamcity.server.url="http://buildserver.labs.intellij.net"
            build.locator.request="buildType:bt662,status:SUCCESS"/>
    </target>

    <macrodef name="get-maven-library">
        <attribute name="prefix"/>
        <attribute name="lib"/>
        <attribute name="version"/>
        <attribute name="bin" default="true"/>
        <attribute name="src" default="true"/>
        <attribute name="server" default="http://repository.jetbrains.com/remote-repos"/>
        <attribute name="jar.name.base" default="@{lib}-@{version}"/>
        <attribute name="target.jar.name.base" default="@{jar.name.base}"/>
        <attribute name="path" default="@{prefix}/@{lib}/@{version}/@{jar.name.base}"/>
        <attribute name="download" default="dependencies/download"/>
        <attribute name="dependencies" default="dependencies"/>
        <sequential>
            <taskdef resource="net/sf/antcontrib/antcontrib.properties" classpath="${basedir}/dependencies/ant-contrib.jar"/>
            <if>
                <istrue value="@{bin}"/>
                <then>
                    <get src="@{server}/@{path}.jar" dest="@{download}/@{jar.name.base}.jar" usetimestamp="true"/>
                    <copy file="@{download}/@{jar.name.base}.jar" tofile="@{dependencies}/@{target.jar.name.base}.jar" overwrite="true"/>
                </then>
            </if>

            <if>
                <istrue value="@{src}"/>
                <then>
                    <get src="@{server}/@{path}-sources.jar" dest="@{download}/@{jar.name.base}-sources.jar" usetimestamp="true"/>
                    <copy file="@{download}/@{jar.name.base}-sources.jar" tofile="@{dependencies}/@{target.jar.name.base}-sources.jar"
                          overwrite="true"/>
                </then>
            </if>
        </sequential>
    </macrodef>

    <macrodef name="get-ant-library">
        <attribute name="version"/>
        <attribute name="folderName"/>
        <sequential>
            <get src="http://archive.apache.org/dist/ant/binaries/apache-ant-@{version}-bin.tar.gz"
                 dest="dependencies/download/apache-ant-@{version}-bin.tar.gz" usetimestamp="true"/>

            <get src="http://archive.apache.org/dist/ant/source/apache-ant-@{version}-src.zip"
                 dest="dependencies/apache-ant-@{version}-src.zip" usetimestamp="true"/>

            <delete dir="dependencies/@{folderName}" failonerror="false"/>
            <untar src="dependencies/download/apache-ant-@{version}-bin.tar.gz" dest="dependencies" compression="gzip"/>
            <move file="dependencies/apache-ant-@{version}" tofile="dependencies/@{folderName}"/>
        </sequential>
    </macrodef>

    <target name="fetch-third-party">
        <mkdir dir="dependencies"/>
        <mkdir dir="dependencies/download"/>

        <!-- ProGuard -->
        <get src="http://heanet.dl.sourceforge.net/project/proguard/proguard/5.1/proguard5.1.zip"
             dest="dependencies/download/proguard5.1.zip" usetimestamp="true"/>

        <delete file="dependencies/proguard.jar" failonerror="false"/>
        <unzip src="dependencies/download/proguard5.1.zip" dest="dependencies">
            <patternset>
                <include name="proguard5.1/lib/proguard.jar"/>
            </patternset>
            <mapper type="flatten"/>
        </unzip>

        <!-- ant contrib -->
        <get src="http://heanet.dl.sourceforge.net/project/ant-contrib/ant-contrib/1.0b3/ant-contrib-1.0b3-bin.zip"
             dest="dependencies/download/ant-contrib-1.0b3-bin.zip" usetimestamp="true"/>

        <delete file="dependencies/ant-contrib.jar" failonerror="false"/>
        <unzip src="dependencies/download/ant-contrib-1.0b3-bin.zip" dest="dependencies">
            <patternset>
                <include name="ant-contrib/ant-contrib-1.0b3.jar"/>
            </patternset>
            <mapper type="merge" to="ant-contrib.jar"/>
        </unzip>

        <!-- JarJar -->
        <get src="http://jarjar.googlecode.com/files/jarjar-1.4.jar" dest="dependencies/download/jarjar-1.4.jar" usetimestamp="true"/>
        <copy file="dependencies/download/jarjar-1.4.jar" tofile="dependencies/jarjar.jar" overwrite="true"/>

        <!-- ant 1.8.2 -->
        <get-ant-library version="1.8.2" folderName="ant-1.8"/>

        <!-- dx.jar -->
        <property name="android-build-tools.zip" value="build-tools_r21.1.1-linux.zip"/>
        <get
            src="https://dl-ssl.google.com/android/repository/${android-build-tools.zip}"
            dest="dependencies/download/${android-build-tools.zip}"
            usetimestamp="true"/>
        <unzip src="dependencies/download/${android-build-tools.zip}" dest="dependencies"/>

        <property name="android-sources.tgz" value="dx.tar.gz"/>
        <get
            src="https://android.googlesource.com/platform/dalvik/+archive/android-5.0.0_r2/${android-sources.tgz}"
            dest="dependencies/download/${android-sources.tgz}"
            usetimestamp="true"/>
        <delete dir="dependencies/dx-src" failonerror="false"/>
        <untar src="dependencies/download/${android-sources.tgz}" dest="dependencies/dx-src" compression="gzip"/>

        <!-- jflex 1.4 -->
        <mkdir dir="dependencies/jflex"/>
        <get src="https://raw.github.com/JetBrains/intellij-community/master/tools/lexer/jflex-1.4/lib/JFlex.jar"
             dest="dependencies/jflex/JFlex.jar" usetimestamp="true"/>
        <get src="https://raw.github.com/JetBrains/intellij-community/master/tools/lexer/idea-flex.skeleton"
             dest="dependencies/jflex/idea-flex.skeleton" usetimestamp="true"/>

        <!-- jline -->
        <get-maven-library prefix="jline" lib="jline" version="2.12.1" target.jar.name.base="jline"/>

        <!-- jansi -->
        <get-maven-library prefix="org/fusesource/jansi" lib="jansi" version="1.11" target.jar.name.base="jansi"/>

        <!-- Guava 17 sources-->
        <get-maven-library prefix="com/google/guava" lib="guava" version="17.0" bin="false"/>

        <!-- ASM -->
        <get src="https://raw.github.com/JetBrains/intellij-community/master/lib/src/asm5-src.zip"
             dest="dependencies/asm5-src.zip"/>
        <!-- <get-asm-sources-and-rename-packages asm.version="5.0.1"/> -->

        <!-- Junit Sources -->
        <get-maven-library prefix="junit" lib="junit" version="4.12" bin="false"/>
        <get-maven-library prefix="org/hamcrest" lib="hamcrest-core" version="1.3" bin="false"/>

        <!-- Protocol Buffers -->
        <get-maven-library prefix="com/google/protobuf" lib="protobuf-java" version="2.5.0" bin="false"/>

        <!-- Android SDK platform -->
        <get_android_sdk version.full="21_r01" version.number="21" version.buildtools="21.1.1"/>

        <!-- CLI Parser -->
        <get-maven-library prefix="com/github/spullara/cli-parser" lib="cli-parser" version="1.1.1"/>

        <!-- Rhino -->
        <get-maven-library prefix="org/mozilla" lib="rhino" version="1.7.6"/>

        <!-- Closure Compiler -->
        <!-- A download url taken from http://code.google.com/p/closure-compiler/wiki/BinaryDownloads -->
        <get src="http://dl.google.com/closure-compiler/compiler-20131014.zip"
             dest="dependencies/download/closure-compiler.zip" usetimestamp="true"/>

        <delete file="dependencies/closure-compiler.jar" failonerror="false"/>
        <unzip src="dependencies/download/closure-compiler.zip" dest="dependencies">
            <patternset>
                <include name="compiler.jar"/>
            </patternset>
            <mapper type="merge" to="closure-compiler.jar"/>
        </unzip>

        <delete file="dependencies/android.jar" failonerror="false"/>
        <get src="http://dl-ssl.google.com/android/repository/android-19_r02.zip"
             dest="dependencies/download/android-sdk.zip" usetimestamp="true"/>
        <unzip src="dependencies/download/android-sdk.zip" dest="dependencies">
            <patternset>
                <include name="**/android.jar"/>
            </patternset>
            <mapper type="flatten"/>
        </unzip>

        <taskdef resource="net/sf/antcontrib/antcontrib.properties" classpath="${basedir}/dependencies/ant-contrib.jar"/>

        <!-- Bootstrap compiler -->
        <if>
            <or>
                <not>
                    <isset property="teamcity.version"/>
                </not>
                <and>
                    <istrue value="${kotlin.bootstrap.locator.force}"/>
                    <istrue value="${bootstrap.build.no.tests}"/>
                </and>
            </or>
            <then>
                <!-- Download bootstrap compiler for local build -->
                <download_teamcity_artifact
                    teamcity.server.url="https://teamcity.jetbrains.com"
                    build.locator.request="${kotlin.bootstrap.locator}"
                    artifact.path="kotlin-plugin-{build.number}.zip"
                    dest="dependencies/download/bootstrap-compiler.zip"
                    usetimestamp="true"/>

                <delete dir="dependencies/bootstrap-compiler" failonerror="false"/>
                <unzip src="dependencies/download/bootstrap-compiler.zip" dest="dependencies/bootstrap-compiler"/>
            </then>
            <else>
                <!-- Teamcity should provide bootstrap compiler with dependency feature -->
                <if>
                    <not>
                        <and>
                            <available file="dependencies/bootstrap-compiler/Kotlin"/>
                        </and>
                    </not>
                    <then>
                        <fail message="Bootstrap compiler is expected to be downloaded to 'dependencies/bootstrap-compiler' by TeamCity"/>
                    </then>
                    <else>
                        <echo message="Bootstrap compiler found in 'dependencies/bootstrap-compiler'"/>
                    </else>
                </if>
            </else>
        </if>

        <if>
            <matches pattern="mac\.zip|tar\.gz" string="${os.tag}"/>
            <then>
                <!-- Java can't manipulate permissions -->
                <exec executable="find">
                    <arg value="dependencies/bootstrap-compiler/Kotlin/kotlinc/bin"/>
                    <arg line="-name 'kotlin*' ! -name '*.bat' -exec chmod a+x '{}' ;"/>
                </exec>
            </then>
        </if>

        <download-or-build-markdown-parser/>
    </target>

    <macrodef name="get_android_sdk">
        <attribute name="version.full"/>
        <attribute name="version.number"/>
        <attribute name="version.buildtools"/>
        <sequential>
            <taskdef resource="net/sf/antcontrib/antcontrib.properties" classpath="${basedir}/dependencies/ant-contrib.jar"/>

            <condition property="android.os.tag" value="windows">
                <os family="windows"/>
            </condition>

            <condition property="android.os.tag" value="macosx">
                <os family="mac"/>
            </condition>

            <condition property="android.os.tag" value="linux">
                <and>
                    <os family="unix"/>
                    <not>
                        <os family="mac"/>
                    </not>
                </and>
            </condition>

            <delete dir="dependencies/androidSDK" failonerror="false"/>
            <get
                src="https://dl-ssl.google.com/android/repository/android-@{version.full}.zip"
                dest="dependencies/android_sdk.zip" usetimestamp="true"/>

            <unzip src="dependencies/android_sdk.zip" dest="dependencies/androidSDK/platforms/android-@{version.number}/">
                <cutdirsmapper dirs="1"/>
            </unzip>

            <get
                src="https://dl-ssl.google.com/android/repository/build-tools_r@{version.buildtools}-${android.os.tag}.zip"
                dest="dependencies/android_buildtools.zip" usetimestamp="true"/>

            <unzip src="dependencies/android_buildtools.zip" dest="dependencies/androidSDK/build-tools/@{version.buildtools}/">
                <cutdirsmapper dirs="1"/>
            </unzip>

            <if>
                <equals arg1="${android.os.tag}" arg2="windows"/>
                <then/>
                <else>
                    <exec executable="chmod">
                        <arg value="a+x"/>
                        <arg path="dependencies/androidSDK/build-tools/@{version.buildtools}/aapt"/>
                        <arg path="dependencies/androidSDK/build-tools/@{version.buildtools}/aidl"/>
                        <arg path="dependencies/androidSDK/build-tools/@{version.buildtools}/dx"/>
                        <arg path="dependencies/androidSDK/build-tools/@{version.buildtools}/zipalign"/>
                    </exec>
                </else>
            </if>
        </sequential>
    </macrodef>

    <macrodef name="build-protobuf-java-lite">
        <sequential>
            <exec executable="dependencies/bootstrap-compiler/Kotlin/kotlinc/bin/${kotlinc.executable.path}" failonerror="true">
                <arg value="-script"/>
                <arg value="generators/infrastructure/build-protobuf-lite.kts"/>
                <arg value="${basedir}/ideaSDK/lib/protobuf-2.5.0.jar"/>
                <arg value="${basedir}/dependencies/protobuf-2.5.0-lite.jar"/>
            </exec>
        </sequential>
    </macrodef>

    <macrodef name="download-or-build-markdown-parser">
        <sequential>
            <download_teamcity_artifact
                teamcity.server.url="https://teamcity.jetbrains.com"
                build.locator.request="${markdown.locator}"
                artifact.path="markdown_jar/markdown.jar"
                dest="dependencies/markdown.jar"
                usetimestamp="true"
                build.number.pattern="\d+\s-\sKotlin\s[\d\.]+"
                />

            <!-- When ABI version changes, the second build should compile markdown-parser manually instead of using the old version -->

            <exec executable="dependencies/bootstrap-compiler/Kotlin/kotlinc/bin/${kotlinc.executable.path}" failonerror="false"
                  resultproperty="markdown.abi.incompatible">
                <arg value="-cp"/>
                <arg value="dependencies/bootstrap-compiler/Kotlin/kotlinc/lib/kotlin-compiler.jar"/>
                <arg value="-script"/>
                <arg value="generators/infrastructure/check-library-abi-version.kts"/>
                <arg value="${basedir}/dependencies/markdown.jar"/>
                <arg value="${basedir}/dependencies/bootstrap-compiler/Kotlin/kotlinc/lib/kotlin-runtime.jar"/>
            </exec>

            <if>
                <not>
                    <equals arg1="${markdown.abi.incompatible}" arg2="0"/>
                </not>
                <then>
                    <echo message="Recompiling intellij-markdown manually"/>
                    <length file="dependencies/markdown.jar" property="old.markdown.size"/>
                    <echo message="Size of the incompatible jar: ${old.markdown.size} bytes"/>

                    <get src="https://github.com/valich/intellij-markdown/archive/master.zip"
                         dest="dependencies/download/markdown-sources.zip" usetimestamp="true"/>

                    <delete dir="dependencies/intellij-markdown-master" failonerror="false"/>
                    <unzip src="dependencies/download/markdown-sources.zip" dest="dependencies"/>
                    <exec executable="dependencies/bootstrap-compiler/Kotlin/kotlinc/bin/${kotlinc.executable.path}" failonerror="true">
                        <arg value="dependencies/intellij-markdown-master/src"/>
                        <arg value="-d"/>
                        <arg value="dependencies/intellij-markdown-master/out"/>
                    </exec>

                    <javac srcdir="dependencies/intellij-markdown-master/src"
                           destdir="dependencies/intellij-markdown-master/out" includeantruntime="false">
                        <classpath>
                            <path location="dependencies/bootstrap-compiler/Kotlin/kotlinc/lib/kotlin-runtime.jar"/>
                        </classpath>
                    </javac>

                    <delete file="dependencies/markdown.jar" failonerror="false"/>
                    <jar jarfile="dependencies/markdown.jar">
                        <fileset dir="dependencies/intellij-markdown-master/out" includes="**"/>
                    </jar>

                    <echo message="Compilation of intellij-markdown finished"/>
                    <length file="dependencies/markdown.jar" property="new.markdown.size"/>
                    <echo message="Size of the new jar: ${new.markdown.size} bytes"/>
                </then>
            </if>
        </sequential>
    </macrodef>

    <macrodef name="get-asm-sources-and-rename-packages">
        <attribute name="asm.version"/>
        <sequential>
            <!-- Download ASM sources -->
            <get-maven-library prefix="org/ow2/asm" lib="asm-debug-all" version="@{asm.version}" bin="false"/>

            <!-- Rename packages in the sources -->
            <delete dir="dependencies/download/asm-src" failonerror="false"/>
            <unzip src="dependencies/download/asm-debug-all-@{asm.version}-sources.jar" dest="dependencies/download/asm-src">
                <patternset>
                    <include name="**/*"/>
                </patternset>
            </unzip>

            <replaceregexp match="org\.objectweb\.asm" replace="org.jetbrains.org.objectweb.asm" flags="g">
                <fileset dir="dependencies/download/asm-src/">
                    <include name="**/*.java"/>
                </fileset>
            </replaceregexp>

            <move file="dependencies/download/asm-src/org/objectweb/asm"
                  tofile="dependencies/download/asm-src/org/jetbrains/org/objectweb/asm"/>

            <zip destfile="dependencies/jetbrains-asm-all-@{asm.version}-src.zip" basedir="dependencies/download/asm-src"/>
        </sequential>
    </macrodef>

    <macrodef name="execute_update_with_idea_maven_artifacts">
        <attribute name="base.url"/>
        <attribute name="idea.maven.version"/>

        <sequential>
            <loadresource property="execute.build.id">
                <url url="@{base.url}/BUILD/@{idea.maven.version}/BUILD-@{idea.maven.version}.txt"/>
            </loadresource>

            <if>
                <equals arg1="${dependencies.info.prev.idea.build.id}" arg2="${execute.build.id}"/>
                <then>
                    <echo message="IDEA build id: ${execute.build.id}. Already downloaded."/>
                </then>
                <else>
                    <echo message="IDEA build id: ${execute.build.id}, previous build id: ${dependencies.info.prev.idea.build.id}"/>
                    <download_and_update_idea idea.maven.version="@{idea.maven.version}" base.repository.url="@{base.url}"/>

                    <propertyfile file="${dependencies.info.file}">
                        <entry key="idea.build.id" value="${execute.build.id}"/>
                    </propertyfile>
                </else>
            </if>
        </sequential>
    </macrodef>

    <!-- deprecated -->
    <macrodef name="execute_update_with_id_resolve">
        <attribute name="teamcity.server.url"/>
        <attribute name="build.locator.request"/>

        <sequential>
            <loadresource property="execute.build.id">
                <url url="@{teamcity.server.url}/guestAuth/app/rest/builds/?locator=@{build.locator.request},count:1"/>
                <filterchain>
                    <tokenfilter>
                        <filetokenizer/>
                        <replaceregex pattern="^(.*)\sid=&quot;(\d+)&quot;(.*)$" replace="\2" flags="s"/>
                    </tokenfilter>
                </filterchain>
            </loadresource>

            <if>
                <equals arg1="${dependencies.info.prev.idea.build.id}" arg2="${execute.build.id}"/>
                <then>
                    <echo message="IDEA build id: ${execute.build.id}. Already downloaded."/>
                </then>
                <else>
                    <echo message="IDEA build id: ${execute.build.id}, previous build id: ${dependencies.info.prev.idea.build.id}"/>
                    <execute_update base.url="@{teamcity.server.url}/guestAuth/app/rest/builds/id:${execute.build.id}"/>

                    <propertyfile file="${dependencies.info.file}">
                        <entry key="idea.build.id" value="${execute.build.id}"/>
                    </propertyfile>
                </else>
            </if>
        </sequential>
    </macrodef>

    <macrodef name="download_teamcity_artifact">
        <attribute name="teamcity.server.url"/>
        <attribute name="build.locator.request"/>
        <attribute name="artifact.path"/>
        <attribute name="dest"/>
        <attribute name="usetimestamp"/>
        <attribute name="build.number.pattern" default="[\d\.]+"/>

        <sequential>
            <local name="artifact.build.id"/>

            <local name="build.request.url"/>
            <property name="build.request.url"
                      value="@{teamcity.server.url}/guestAuth/app/rest/builds/?locator=@{build.locator.request},count:1"/>

            <echo message="Requested URL ${build.request.url}"/>

            <loadresource property="artifact.build.id">
                <url url="${build.request.url}"/>
                <filterchain>
                    <tokenfilter>
                        <filetokenizer/>
                        <replaceregex pattern="^(.*)\sid=&quot;(\d+)&quot;(.*)$" replace="\2" flags="s"/>
                    </tokenfilter>
                </filterchain>
            </loadresource>

            <local name="processed.artifact.path"/>

            <local name="artifact.build.number"/>
            <loadresource property="artifact.build.number">
                <url url="${build.request.url}"/>
                <filterchain>
                    <tokenfilter>
                        <filetokenizer/>
                        <replaceregex pattern="^(.*)\snumber=&quot;(@{build.number.pattern})&quot;(.*)$" replace="\2" flags="s"/>
                    </tokenfilter>
                </filterchain>
            </loadresource>

            <propertyregex property="processed.artifact.path"
                           input="@{artifact.path}"
                           regexp="\{build.number\}"
                           replace="${artifact.build.number}"
                           global="true"
                           defaultvalue="@{artifact.path}"/>

            <echo message="Build Number: ${artifact.build.number} Build Id: ${artifact.build.id}"/>

            <get
                src="@{teamcity.server.url}/guestAuth/app/rest/builds/id:${artifact.build.id}/artifacts/content/${processed.artifact.path}"
                dest="@{dest}" usetimestamp="@{usetimestamp}"/>
        </sequential>
    </macrodef>

    <macrodef name="configure_idea_sdk_dir">
        <attribute name="idea.dir"/>
        <attribute name="idea.sdk.fetch.needed"/>

        <attribute name="download.dir.intellij-core"/>
        <attribute name="download.dir.jps-standalone"/>

        <attribute name="download.file.archive.idea"/>
        <attribute name="download.file.archive.idea.win.only"/>

        <attribute name="download.file.archive.sources"/>
        <attribute name="download.file.archive.jps-build-test"/>

        <attribute name="core" default="@{idea.dir}/core"/>
        <attribute name="core-analysis" default="@{idea.dir}/core-analysis"/>
        <attribute name="jps" default="@{idea.dir}/jps"/>
        <attribute name="jps-test" default="@{jps}/test"/>
        <attribute name="sources" default="@{idea.dir}/sources"/>

        <sequential>
            <if>
                <istrue value="@{idea.sdk.fetch.needed}"/>
                <then>
                    <delete dir="@{idea.dir}" failonerror="false">
                        <exclude name="config-idea/**"/>
                        <exclude name="system-idea/**"/>
                    </delete>

                    <if>
                        <or>
                            <matches pattern=".+\.win\.zip" string="${idea.archive.name}"/>
                            <istrue value="@{download.file.archive.idea.win.only}"/>
                        </or>
                        <then>
                            <unzip src="@{download.file.archive.idea}" dest="@{idea.dir}"/>
                        </then>
                        <elseif>
                            <matches pattern=".+\.mac\.zip" string="${idea.archive.name}"/>
                            <then>
                                <unzip src="@{download.file.archive.idea}" dest="@{idea.dir}">
                                    <cutdirsmapper dirs="2"/>
                                </unzip>
                                <!-- Java can't manipulate permissions -->
                                <exec executable="chmod">
                                    <arg value="a+x"/>
                                    <arg path="@{idea.dir}/bin/fsnotifier"/>
                                    <arg path="@{idea.dir}/bin/inspect.sh"/>
                                    <arg path="@{idea.dir}/bin/printenv.py"/>
                                    <arg path="@{idea.dir}/bin/restarter"/>
                                </exec>
                            </then>
                        </elseif>
                        <else>
                            <untar src="@{download.file.archive.idea}" dest="@{idea.dir}" compression="gzip">
                                <cutdirsmapper dirs="1"/>
                            </untar>
                            <!-- Java can't manipulate permissions -->
                            <exec executable="chmod">
                                <arg value="a+x"/>
                                <arg path="@{idea.dir}/bin/fsnotifier"/>
                                <arg path="@{idea.dir}/bin/fsnotifier64"/>
                                <arg path="@{idea.dir}/bin/inspect.sh"/>
                                <arg path="@{idea.dir}/bin/idea.sh"/>
                            </exec>
                        </else>
                    </if>

                    <echo message="@{download.dir.intellij-core}/intellij-core-analysis.jar"/>

                    <mkdir dir="@{core-analysis}"/>
                    <copy file="@{download.dir.intellij-core}/intellij-core-analysis.jar"
                          tofile="@{core-analysis}/intellij-core-analysis.jar"
                          verbose="true"/>

                    <mkdir dir="@{core}"/>
                    <copy todir="@{core}" flatten="true" verbose="true">
                        <resources>
                            <file file="@{download.dir.intellij-core}/intellij-core.jar"/>
                            <file file="@{download.dir.intellij-core}/annotations.jar"/>
                            <file file="@{download.dir.intellij-core}/guava-17.0.jar"/>
                            <file file="@{download.dir.intellij-core}/picocontainer.jar"/>
                            <file file="@{download.dir.intellij-core}/trove4j.jar"/>

                            <file file="@{idea.dir}/lib/jdom.jar"/>
                            <file file="@{idea.dir}/lib/jna.jar"/>
                            <file file="@{idea.dir}/lib/log4j.jar"/>
                            <file file="@{idea.dir}/lib/xstream-1.4.3.jar"/>
                            <file file="@{idea.dir}/lib/xpp3-1.1.4-min.jar"/>
                            <file file="@{idea.dir}/lib/jsr166e.jar"/>
                            <file file="@{idea.dir}/lib/asm-all.jar"/>
                            <file file="@{idea.dir}/lib/snappy-in-java-0.3.1.jar"/>

                            <!-- TODO temporary workaround since util-rt is not packaged into intellij-core.jar -->
                            <file file="@{idea.dir}/lib/util.jar"/>
                        </resources>
                    </copy>

                    <mkdir dir="@{jps}"/>
                    <copy todir="@{jps}" flatten="true" verbose="true">
                        <resources>
                            <file file="@{download.dir.jps-standalone}/groovy-jps-plugin.jar"/>
                            <file file="@{download.dir.jps-standalone}/groovy_rt.jar"/>
                            <file file="@{download.dir.jps-standalone}/jdom.jar"/>
                            <file file="@{download.dir.jps-standalone}/jgoodies-forms.jar"/>
                            <file file="@{download.dir.jps-standalone}/jna.jar"/>
                            <file file="@{download.dir.jps-standalone}/jps-builders.jar"/>
                            <file file="@{download.dir.jps-standalone}/jps-model.jar"/>
                            <file file="@{download.dir.jps-standalone}/log4j.jar"/>
                            <file file="@{download.dir.jps-standalone}/nanoxml-2.2.3.jar"/>
                            <file file="@{download.dir.jps-standalone}/protobuf-2.5.0.jar"/>
                            <file file="@{download.dir.jps-standalone}/trove4j.jar"/>
                            <file file="@{download.dir.jps-standalone}/ui-designer-jps-plugin.jar"/>
                            <file file="@{download.dir.jps-standalone}/util.jar"/>
                        </resources>
                    </copy>

                    <mkdir dir="@{jps-test}"/>
                    <copy file="@{download.file.archive.jps-build-test}" tofile="@{jps-test}/jps-build-test.jar"/>

                    <mkdir dir="@{sources}"/>
                    <copy file="@{download.file.archive.sources}" tofile="@{sources}/sources.zip" overwrite="true"/>

                    <!--
                         This one needs to be deleted because otherwise it gets onto the classpath
                         together with junit-4.10.jar and the classloading goes crazy that breaks
                         many nice features of IDEA including diffs in the test console.
                    -->
                    <delete file="@{idea.dir}/lib/junit.jar"/>
                </then>
            </if>

            <build-protobuf-java-lite/>
        </sequential>
    </macrodef>

    <macrodef name="download_and_update_idea">
        <attribute name="idea.maven.version"/>
        <attribute name="base.repository.url"/>

        <attribute name="download.dir" default="dependencies/idea"/>

        <sequential>
            <delete dir="@{download.dir}"/>
            <mkdir dir="@{download.dir}"/>

            <get src="@{base.repository.url}/ideaIC/@{idea.maven.version}/ideaIC-@{idea.maven.version}-sources.zip"
                 dest="@{download.dir}/ideaIC-@{idea.maven.version}-sources.zip" usetimestamp="true"/>

            <get src="@{base.repository.url}/ideaIC/@{idea.maven.version}/ideaIC-@{idea.maven.version}.zip"
                 dest="@{download.dir}/ideaIC-@{idea.maven.version}.zip" usetimestamp="true"/>

            <download_and_unzip
                dir="@{download.dir}/intellij-core-@{idea.maven.version}"
                url="@{base.repository.url}/intellij-core/@{idea.maven.version}/intellij-core-@{idea.maven.version}.zip"
                usetimestamp="true"/>

            <get src="@{base.repository.url}/jps-build-test/@{idea.maven.version}/jps-build-test-@{idea.maven.version}.jar"
                 dest="@{download.dir}/jps-build-test-@{idea.maven.version}.jar" usetimestamp="true"/>

            <download_and_unzip
                dir="@{download.dir}/jps-standalone-@{idea.maven.version}"
                url="@{base.repository.url}/jps-standalone/@{idea.maven.version}/jps-standalone-@{idea.maven.version}.zip"
                usetimestamp="true"/>

            <configure_idea_sdk_dir
                idea.dir="${idea.dir}"
                idea.sdk.fetch.needed="${idea.sdk.fetch.needed}"

                download.dir.intellij-core="@{download.dir}/intellij-core-@{idea.maven.version}"
                download.dir.jps-standalone="@{download.dir}/jps-standalone-@{idea.maven.version}"
                download.file.archive.idea="@{download.dir}/ideaIC-@{idea.maven.version}.zip"
                download.file.archive.idea.win.only="true"
                download.file.archive.sources="@{download.dir}/ideaIC-@{idea.maven.version}-sources.zip"
                download.file.archive.jps-build-test="@{download.dir}/jps-build-test-@{idea.maven.version}.jar"/>
        </sequential>
    </macrodef>

    <macrodef name="download_and_unzip">
        <attribute name="url"/>
        <attribute name="dir"/>
        <attribute name="usetimestamp"/>

        <sequential>
            <get src="@{url}" dest="@{dir}.zip" usetimestamp="@{usetimestamp}"/>

            <taskdef resource="net/sf/antcontrib/antcontrib.properties" classpath="${basedir}/dependencies/ant-contrib.jar"/>
            <if>
                <not>
                    <available file="@{dir}" type="dir"/>
                </not>
                <then>
                    <unzip src="@{dir}.zip" dest="@{dir}"/>
                </then>
                <else>
                    <echo message="Folder exist - so not unpacked @{dir}"/>
                </else>
            </if>
        </sequential>
    </macrodef>

    <!-- deprecated -->
    <macrodef name="execute_update">
        <attribute name="base.url"/>

        <sequential>
            <taskdef resource="net/sf/antcontrib/antcontrib.properties" classpath="${basedir}/dependencies/ant-contrib.jar"/>

            <loadresource property="idea.build.number">
                <url url="@{base.url}/artifacts/children"/>
                <filterchain>
                    <tokenfilter>
                        <filetokenizer/>

                        <replaceregex pattern="^(.*)ideaIC-([\w\.]+)\.win\.zip(.*)$" replace="\2" flags="s"/>
                    </tokenfilter>
                </filterchain>
            </loadresource>

            <property name="idea.archive.name" value="ideaIC-${idea.build.number}.${os.tag}"/>

            <echo message="IDEA build number: ${idea.build.number}"/>
            <echo message="IDEA archive file: ${idea.archive.name}"/>

            <property name="content.base.url" value="@{base.url}/artifacts/content"/>
            <property name="idea.download.dir" value="dependencies/idea" />
            <property name="jps.extracted.dir" value="${idea.download.dir}/standalone-jps"/>
            <property name="core.dir" value="${idea.download.dir}/core"/>

            <if>
                <istrue value="${idea.sdk.fetch.needed}"/>

                <then>
                    <delete dir="${idea.download.dir}"/>
                    <mkdir dir="${idea.download.dir}"/>

                    <get src="${content.base.url}/jps/standalone-jps-IC-${idea.build.number}.zip"
                         dest="${idea.download.dir}/standalone-jps.zip"/>
                    <unzip src="${idea.download.dir}/standalone-jps.zip"
                           dest="${jps.extracted.dir}"/>

                    <delete file="${idea.download.dir}/${idea.archive.name}" failonerror="false"/>
                    <get src="${content.base.url}/${idea.archive.name}"
                         dest="${idea.download.dir}/${idea.archive.name}"/>

                    <get src="${content.base.url}/jps/jps-build-test-IC-${idea.build.number}.jar"
                         dest="${idea.download.dir}/jps-build-test.jar"
                         usetimestamp="true"/>

                    <mkdir dir="${core.dir}"/>
                    <get src="${content.base.url}/core/intellij-core.jar" dest="${core.dir}/intellij-core.jar"/>
                    <get src="${content.base.url}/core/annotations.jar" dest="${core.dir}/annotations.jar"/>
                    <get src="${content.base.url}/core/guava-17.0.jar" dest="${core.dir}/guava-17.0.jar"/>
                    <get src="${content.base.url}/core/picocontainer.jar" dest="${core.dir}/picocontainer.jar"/>
                    <get src="${content.base.url}/core/trove4j.jar" dest="${core.dir}/trove4j.jar"/>

                    <get src="${content.base.url}/core/intellij-core-analysis.jar" dest="${core.dir}/intellij-core-analysis.jar"/>

                    <delete file="${idea.download.dir}/idea-sdk-sources.zip" failonerror="false"/>
                    <get src="${content.base.url}/sources.zip" dest="${idea.download.dir}/idea-sdk-sources.zip"/>
                </then>
            </if>

            <configure_idea_sdk_dir
                idea.dir="${idea.dir}"
                idea.sdk.fetch.needed="${idea.sdk.fetch.needed}"

                download.dir.intellij-core="${core.dir}"
                download.dir.jps-standalone="${jps.extracted.dir}"
                download.file.archive.idea="${idea.download.dir}/${idea.archive.name}"
                download.file.archive.idea.win.only="false"
                download.file.archive.sources="${idea.download.dir}/idea-sdk-sources.zip"
                download.file.archive.jps-build-test="${idea.download.dir}/jps-build-test.jar"/>
        </sequential>
    </macrodef>

    <!--
    Currently we use empty annotations.
    Future options are:
      - Drop the target when will be sure that custom annotations are unneeded
      - Fill the target with downloading correct annotations
    -->
    <target name="fetch-annotations"/>

    <target name="get_android_studio">
        <taskdef resource="net/sf/antcontrib/antcontrib.properties" classpath="${basedir}/dependencies/ant-contrib.jar"/>

        <condition property="android.os.tag" value="windows">
            <os family="windows"/>
        </condition>

        <condition property="android.os.tag" value="mac">
            <os family="mac"/>
        </condition>

        <condition property="android.os.tag" value="linux">
            <and>
                <os family="unix"/>
                <not>
                    <os family="mac"/>
                </not>
            </and>
        </condition>

        <if>
            <not>
                <and>
                    <isset property="android.version"/>
                    <isset property="android.build.version"/>
                </and>
            </not>
            <then>
                <loadresource property="android.version">
                    <url url="http://tools.android.com/download/studio/canary/latest"/>
                    <filterchain>
                        <tokenfilter>
                            <filetokenizer/>
                            <replaceregex
                                pattern="^(.*)https?://dl\.google\.com/dl/android/studio/ide-zips/([\d\.]+)/android-studio-ide(.*)$"
                                replace="\2" flags="s"/>
                        </tokenfilter>
                    </filterchain>
                </loadresource>
                <loadresource property="android.build.version">
                    <url url="http://tools.android.com/download/studio/canary/latest"/>
                    <filterchain>
                        <tokenfilter>
                            <filetokenizer/>
                            <replaceregex
                                pattern="^(.*)https?://dl\.google\.com/dl/android/studio/ide-zips/[\d\.]+/android-studio-ide-([\d\.]+)-(.*)$"
                                replace="\2" flags="s"/>
                        </tokenfilter>
                    </filterchain>
                </loadresource>
            </then>
        </if>

        <echo message="Download android studio: ${android.version} ${android.build.version}"/>

        <property name="android.file.name" value="android-studio-ide-${android.build.version}-${android.os.tag}.zip"/>
        <property name="android.studio.url"
                  value="http://dl.google.com/dl/android/studio/ide-zips/${android.version}/${android.file.name}"/>
        <property name="android.destination.dir" value="android-studio/sdk"/>

        <mkdir dir="dependencies/download"/>

        <get src="${android.studio.url}" dest="dependencies/download" usetimestamp="true"/>

        <delete dir="${android.destination.dir}" failonerror="false" includeemptydirs="true">
            <exclude name="config/**"/>
            <exclude name="system/**"/>
        </delete>

        <unzip src="dependencies/download/${android.file.name}" dest="${android.destination.dir}">
            <cutdirsmapper dirs="1"/>
        </unzip>

        <if>
            <matches pattern=".+windows\.zip" string="${android.file.name}"/>
            <then>
            </then>
            <elseif>
                <matches pattern=".+mac\.zip" string="${android.file.name}"/>
                <then>
                    <exec executable="chmod">
                        <arg value="a+x"/>
                        <arg path="${android.destination.dir}/bin/fsnotifier"/>
                        <arg path="${android.destination.dir}/bin/inspect.sh"/>
                        <arg path="${android.destination.dir}/bin/printenv.py"/>
                        <arg path="${android.destination.dir}/bin/update_studio.sh"/>
                    </exec>
                </then>
            </elseif>
            <elseif>
                <matches pattern=".+linux\.zip" string="${android.file.name}"/>
                <then>
                    <exec executable="chmod">
                        <arg value="a+x"/>
                        <arg path="${android.destination.dir}/bin/fsnotifier"/>
                        <arg path="${android.destination.dir}/bin/fsnotifier64"/>
                        <arg path="${android.destination.dir}/bin/inspect.sh"/>
                        <arg path="${android.destination.dir}/bin/studio.sh"/>
                        <arg path="${android.destination.dir}/bin/update_studio.sh"/>
                    </exec>
                </then>
            </elseif>
            <else>
                <fail message="File name '${android.file.name}' wasn't matched"/>
            </else>
        </if>
    </target>
</project><|MERGE_RESOLUTION|>--- conflicted
+++ resolved
@@ -1,9 +1,5 @@
 <project name="Update Dependencies" default="update">
-<<<<<<< HEAD
     <property name="ideaVersion" value="141.1531.2"/>
-=======
-    <property name="ideaVersion" value="142.3230.1"/>
->>>>>>> 973fa21f
 
     <property name="kotlin.bootstrap.locator" value="buildType:bt345,tag:bootstrap,status:SUCCESS"/>
     <property name="kotlin.bootstrap.locator.force" value="false"/>
@@ -656,6 +652,23 @@
                         </else>
                     </if>
 
+                    <!--
+                         This one needs to be deleted because otherwise it gets onto the classpath
+                         together with junit-4.10.jar and the classloading goes crazy that breaks
+                         many nice features of IDEA including diffs in the test console.
+                    -->
+                    <delete file="@{idea.dir}/lib/junit.jar"/>
+
+                    <!--
+                    Plugin depends on newer runtime and reflect jar from our bootstrap compiler.
+                    Avoid depending on old runtime during build phase but attach original runtime when idea starts.
+                    -->
+                    <mkdir dir="@{idea.dir}/idea-kotlin-runtime"/>
+                    <move file="@{idea.dir}/lib/kotlin-runtime.jar" todir="@{idea.dir}/idea-kotlin-runtime"/>
+                    <move file="@{idea.dir}/lib/kotlin-reflect.jar" todir="@{idea.dir}/idea-kotlin-runtime"/>
+
+                    <delete dir="@{idea.dir}/plugins/Kotlin"/>
+
                     <echo message="@{download.dir.intellij-core}/intellij-core-analysis.jar"/>
 
                     <mkdir dir="@{core-analysis}"/>
@@ -679,7 +692,6 @@
                             <file file="@{idea.dir}/lib/xpp3-1.1.4-min.jar"/>
                             <file file="@{idea.dir}/lib/jsr166e.jar"/>
                             <file file="@{idea.dir}/lib/asm-all.jar"/>
-                            <file file="@{idea.dir}/lib/snappy-in-java-0.3.1.jar"/>
 
                             <!-- TODO temporary workaround since util-rt is not packaged into intellij-core.jar -->
                             <file file="@{idea.dir}/lib/util.jar"/>
@@ -710,13 +722,6 @@
 
                     <mkdir dir="@{sources}"/>
                     <copy file="@{download.file.archive.sources}" tofile="@{sources}/sources.zip" overwrite="true"/>
-
-                    <!--
-                         This one needs to be deleted because otherwise it gets onto the classpath
-                         together with junit-4.10.jar and the classloading goes crazy that breaks
-                         many nice features of IDEA including diffs in the test console.
-                    -->
-                    <delete file="@{idea.dir}/lib/junit.jar"/>
                 </then>
             </if>
 
